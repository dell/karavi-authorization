kind: Namespace
apiVersion: v1
metadata:
  name: karavi
---
# Grant OPA/kube-mgmt read-only access to resources. This lets kube-mgmt
# list configmaps to be loaded into OPA as policies.
kind: ClusterRoleBinding
apiVersion: rbac.authorization.k8s.io/v1
metadata:
  name: opa-viewer
roleRef:
  kind: ClusterRole
  name: view
  apiGroup: rbac.authorization.k8s.io
subjects:
- kind: Group
  name: system:serviceaccounts:karavi
  apiGroup: rbac.authorization.k8s.io
---
# Define role for OPA/kube-mgmt to update configmaps with policy status.
kind: Role
apiVersion: rbac.authorization.k8s.io/v1
metadata:
  namespace: karavi
  name: configmap-modifier
rules:
- apiGroups: [""]
  resources: ["configmaps"]
  verbs: ["update", "patch"]
---
# Grant OPA/kube-mgmt role defined above.
kind: RoleBinding
apiVersion: rbac.authorization.k8s.io/v1
metadata:
  namespace: karavi
  name: opa-configmap-modifier
roleRef:
  kind: Role
  name: configmap-modifier
  apiGroup: rbac.authorization.k8s.io
subjects:
- kind: Group
  name: system:serviceaccounts:karavi
  apiGroup: rbac.authorization.k8s.io
---
apiVersion: apps/v1
kind: Deployment
metadata:
  name: proxy-server
  namespace: karavi
  labels:
    app: proxy-server
spec:
  replicas: 1
  selector:
    matchLabels:
      app: proxy-server
  template:
    metadata:
      labels:
        app: proxy-server
    spec:
      containers:
      - name: proxy-server
        image: proxy-server:1.5.0
        imagePullPolicy: IfNotPresent
        ports:
        - containerPort: 8080
        volumeMounts:
        - name: config-volume
          mountPath: /etc/karavi-authorization/config
        - name: storage-volume
          mountPath: /etc/karavi-authorization/storage
        - name: csm-config-params
          mountPath: /etc/karavi-authorization/csm-config-params
      - name: opa
        image: docker.io/openpolicyagent/opa
        imagePullPolicy: IfNotPresent
        args:
        - "run"
        - "--ignore=."
        - "--server"
        - "--log-level=debug"
        ports:
        - name: http
          containerPort: 8181
      - name: kube-mgmt
        image: docker.io/openpolicyagent/kube-mgmt:0.11
        imagePullPolicy: IfNotPresent
        args:
        - "--policies=karavi"
        - "--enable-data"
        - "--opa-url=http://127.0.0.1:8181/v1"
      volumes:
      - name: config-volume
        secret:
          secretName: karavi-config-secret
      - name: storage-volume
        secret:
          secretName: karavi-storage-secret
      - name: csm-config-params
        configMap:
          name: csm-config-params
---
apiVersion: apps/v1
kind: Deployment
metadata:
  name: tenant-service
  namespace: karavi
  labels:
    app: tenant-service
spec:
  replicas: 1
  selector:
    matchLabels:
      app: tenant-service
  template:
    metadata:
      labels:
        app: tenant-service
    spec:
      containers:
      - name: tenant-service
        image: tenant-service:1.5.0
        imagePullPolicy: IfNotPresent
        ports:
        - containerPort: 50051
          name: grpc
        volumeMounts:
        - name: config-volume
          mountPath: /etc/karavi-authorization/config
        - name: csm-config-params
          mountPath: /etc/karavi-authorization/csm-config-params
      volumes:
      - name: config-volume
        secret:
          secretName: karavi-config-secret
      - name: csm-config-params
        configMap:
          name: csm-config-params
---
apiVersion: v1
kind: ServiceAccount
metadata:
<<<<<<< HEAD
  name: role-service
=======
  name: storage-service
>>>>>>> 05b3ae52
  namespace: karavi
---
kind: ClusterRole
apiVersion: rbac.authorization.k8s.io/v1
metadata:
<<<<<<< HEAD
  name: role-service
rules:
  - apiGroups: [""]
    resources: ["configmaps"]
=======
  name: storage-service
rules:
  - apiGroups: [""]
    resources: ["secrets"]
>>>>>>> 05b3ae52
    verbs: ["get"]
---
kind: ClusterRoleBinding
apiVersion: rbac.authorization.k8s.io/v1
metadata:
<<<<<<< HEAD
  name: role-service
subjects:
  - kind: ServiceAccount
    name: role-service
    namespace: karavi
roleRef:
  kind: ClusterRole
  name: role-service
=======
  name: storage-service
subjects:
  - kind: ServiceAccount
    name: storage-service
    namespace: karavi
roleRef:
  kind: ClusterRole
  name: storage-service
>>>>>>> 05b3ae52
  apiGroup: rbac.authorization.k8s.io
---
apiVersion: apps/v1
kind: Deployment
metadata:
<<<<<<< HEAD
  name: role-service
  namespace: karavi
  labels:
    app: role-service
=======
  name: storage-service
  namespace: karavi
  labels:
    app: storage-service
>>>>>>> 05b3ae52
spec:
  replicas: 1
  selector:
    matchLabels:
<<<<<<< HEAD
      app: role-service
  template:
    metadata:
      labels:
        app: role-service
    spec:
      serviceAccountName: role-service
      containers:
      - name: role-service
        image: role-service:1.5.0
=======
      app: storage-service
  template:
    metadata:
      labels:
        app: storage-service
    spec:
      serviceAccountName: storage-service
      containers:
      - name: storage-service
        image: storage-service:1.5.0
>>>>>>> 05b3ae52
        imagePullPolicy: IfNotPresent
        ports:
        - containerPort: 50051
          name: grpc
        env:
          - name: NAMESPACE
            value: karavi
        volumeMounts:
        - name: csm-config-params
          mountPath: /etc/karavi-authorization/csm-config-params
      volumes:
      - name: csm-config-params
        configMap:
          name: csm-config-params
---
apiVersion: apps/v1 
kind: Deployment
metadata:
  name: redis-primary
  namespace: karavi
  labels:
    app: redis
spec:
  selector:
    matchLabels:
      app: redis
      role: primary
      tier: backend
  replicas: 1
  template:
    metadata:
      labels:
        app: redis
        role: primary
        tier: backend
    spec:
      containers:
      - name: primary
        image: docker.io/redis:6.0.8-alpine
        imagePullPolicy: IfNotPresent
        args: ["--appendonly", "yes", "--appendfsync", "always"]
        resources:
          requests:
            cpu: 100m
            memory: 100Mi
        ports:
        - containerPort: 6379
        volumeMounts:
          - name: redis-primary-volume
            mountPath: /data
      volumes:
        - name: redis-primary-volume
          persistentVolumeClaim:
            claimName: redis-primary-pv-claim
---
apiVersion: v1
kind: PersistentVolumeClaim
metadata:
  name: redis-primary-pv-claim
  namespace: karavi
  labels:
    app: redis-primary
spec:
  accessModes:
    - ReadWriteOnce
  storageClassName: local-path
  resources:
    requests:
      storage: 8Gi
---
apiVersion: apps/v1
kind: Deployment
metadata:
  name: redis-commander
  namespace: karavi
spec:
  replicas: 1
  selector:
    matchLabels:
      app: redis-commander
  template:
    metadata:
      labels:
        app: redis-commander
        tier: backend
    spec:
      containers:
      - name: redis-commander
        image: docker.io/rediscommander/redis-commander:latest
        imagePullPolicy: IfNotPresent
        env:
        - name: REDIS_HOSTS
          value: "rbac:redis.karavi.svc.cluster.local:6379"
        - name: K8S_SIGTERM
          value: "1"
        ports:
        - name: redis-commander
          containerPort: 8081
        livenessProbe:
          httpGet:
            path: /favicon.png
            port: 8081
          initialDelaySeconds: 10
          timeoutSeconds: 5
        resources:
          limits:
            cpu: "500m"
            memory: "512M"
        securityContext:
          runAsNonRoot: true
          readOnlyRootFilesystem: false
          allowPrivilegeEscalation: false
          capabilities:
            drop:
              - ALL
---
apiVersion: v1
kind: Service
metadata:
  name: tenant-service
  namespace: karavi
spec:
  selector:
    app: tenant-service
  ports:
  - port: 50051
    targetPort: 50051
    name: grpc
---
apiVersion: v1
kind: Service
metadata:
<<<<<<< HEAD
  name: role-service
  namespace: karavi
spec:
  selector:
    app: role-service
=======
  name: storage-service
  namespace: karavi
spec:
  selector:
    app: storage-service
>>>>>>> 05b3ae52
  ports:
  - port: 50051
    targetPort: 50051
    name: grpc
---
apiVersion: v1
kind: Service
metadata:
  name: proxy-server
  namespace: karavi
spec:
  selector:
    app: proxy-server
  ports:
  - name: http
    protocol: TCP
    port: 8080
    targetPort: 8080
---
apiVersion: v1
kind: Service
metadata:
  name: redis
  namespace: karavi
spec:
  selector:
    app: redis
  ports:
  - protocol: TCP
    port: 6379
    targetPort: 6379
---
apiVersion: v1
kind: Service
metadata:
  name: redis-commander
  namespace: karavi
spec:
  selector:
    app: redis-commander
  ports:
  - protocol: TCP
    port: 8081
    targetPort: 8081
---
# busybox container is only here to pull in busybox as a dependency
apiVersion: v1
kind: Pod
metadata:
  name: busybox1
  labels:
    app: busybox1
spec:
  containers:
  - name: busybox
    image: docker.io/busybox:latest
    <|MERGE_RESOLUTION|>--- conflicted
+++ resolved
@@ -143,33 +143,85 @@
 apiVersion: v1
 kind: ServiceAccount
 metadata:
-<<<<<<< HEAD
-  name: role-service
-=======
-  name: storage-service
->>>>>>> 05b3ae52
+  name: storage-service
   namespace: karavi
 ---
 kind: ClusterRole
 apiVersion: rbac.authorization.k8s.io/v1
 metadata:
-<<<<<<< HEAD
+  name: storage-service
+rules:
+  - apiGroups: [""]
+    resources: ["secrets"]
+    verbs: ["get"]
+---
+kind: ClusterRoleBinding
+apiVersion: rbac.authorization.k8s.io/v1
+metadata:
+  name: storage-service
+subjects:
+  - kind: ServiceAccount
+    name: storage-service
+    namespace: karavi
+roleRef:
+  kind: ClusterRole
+  name: storage-service
+  apiGroup: rbac.authorization.k8s.io
+---
+apiVersion: apps/v1
+kind: Deployment
+metadata:
+  name: storage-service
+  namespace: karavi
+  labels:
+    app: storage-service
+spec:
+  replicas: 1
+  selector:
+    matchLabels:
+      app: storage-service
+  template:
+    metadata:
+      labels:
+        app: storage-service
+    spec:
+      serviceAccountName: storage-service
+      containers:
+      - name: storage-service
+        image: storage-service:1.5.0
+        imagePullPolicy: IfNotPresent
+        ports:
+        - containerPort: 50051
+          name: grpc
+        env:
+          - name: NAMESPACE
+            value: karavi
+        volumeMounts:
+        - name: csm-config-params
+          mountPath: /etc/karavi-authorization/csm-config-params
+      volumes:
+      - name: csm-config-params
+        configMap:
+          name: csm-config-params
+---
+apiVersion: v1
+kind: ServiceAccount
+metadata:
+  name: role-service
+  namespace: karavi
+---
+kind: ClusterRole
+apiVersion: rbac.authorization.k8s.io/v1
+metadata:
   name: role-service
 rules:
   - apiGroups: [""]
     resources: ["configmaps"]
-=======
-  name: storage-service
-rules:
-  - apiGroups: [""]
-    resources: ["secrets"]
->>>>>>> 05b3ae52
     verbs: ["get"]
 ---
 kind: ClusterRoleBinding
 apiVersion: rbac.authorization.k8s.io/v1
 metadata:
-<<<<<<< HEAD
   name: role-service
 subjects:
   - kind: ServiceAccount
@@ -178,37 +230,19 @@
 roleRef:
   kind: ClusterRole
   name: role-service
-=======
-  name: storage-service
-subjects:
-  - kind: ServiceAccount
-    name: storage-service
-    namespace: karavi
-roleRef:
-  kind: ClusterRole
-  name: storage-service
->>>>>>> 05b3ae52
   apiGroup: rbac.authorization.k8s.io
 ---
 apiVersion: apps/v1
 kind: Deployment
 metadata:
-<<<<<<< HEAD
   name: role-service
   namespace: karavi
   labels:
     app: role-service
-=======
-  name: storage-service
-  namespace: karavi
-  labels:
-    app: storage-service
->>>>>>> 05b3ae52
-spec:
-  replicas: 1
-  selector:
-    matchLabels:
-<<<<<<< HEAD
+spec:
+  replicas: 1
+  selector:
+    matchLabels:
       app: role-service
   template:
     metadata:
@@ -219,18 +253,6 @@
       containers:
       - name: role-service
         image: role-service:1.5.0
-=======
-      app: storage-service
-  template:
-    metadata:
-      labels:
-        app: storage-service
-    spec:
-      serviceAccountName: storage-service
-      containers:
-      - name: storage-service
-        image: storage-service:1.5.0
->>>>>>> 05b3ae52
         imagePullPolicy: IfNotPresent
         ports:
         - containerPort: 50051
@@ -363,19 +385,24 @@
 apiVersion: v1
 kind: Service
 metadata:
-<<<<<<< HEAD
+  name: storage-service
+  namespace: karavi
+spec:
+  selector:
+    app: storage-service
+  ports:
+  - port: 50051
+    targetPort: 50051
+    name: grpc
+---
+apiVersion: v1
+kind: Service
+metadata:
   name: role-service
   namespace: karavi
 spec:
   selector:
     app: role-service
-=======
-  name: storage-service
-  namespace: karavi
-spec:
-  selector:
-    app: storage-service
->>>>>>> 05b3ae52
   ports:
   - port: 50051
     targetPort: 50051
@@ -432,4 +459,4 @@
   containers:
   - name: busybox
     image: docker.io/busybox:latest
-    +    
