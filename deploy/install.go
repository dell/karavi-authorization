--- conflicted
+++ resolved
@@ -615,7 +615,6 @@
 	return nil
 }
 
-<<<<<<< HEAD
 func (dp *DeployProcess) AddCertificate() {
 	if dp.Err != nil {
 		return
@@ -706,12 +705,10 @@
 		return
 	}
 
-=======
 func sanitizeExtractPath(filePath string, destination string) (string, error) {
 	destpath := filepath.Join(destination, filePath)
 	if !strings.HasPrefix(destpath, filepath.Clean(destination)+string(os.PathSeparator)) {
 		return "", fmt.Errorf("illegal file path: %s", filePath)
 	}
 	return destpath, nil
->>>>>>> 6f9bdc7d
 }