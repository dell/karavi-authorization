--- conflicted
+++ resolved
@@ -17,14 +17,9 @@
 import (
 	"context"
 	"fmt"
-<<<<<<< HEAD
-=======
 	"karavi-authorization/cmd/karavictl/cmd/api"
->>>>>>> 887ab6b2
 	"net/http"
 	"os"
-
-	"karavi-authorization/cmd/karavictl/cmd/api"
 
 	"github.com/spf13/cobra"
 
