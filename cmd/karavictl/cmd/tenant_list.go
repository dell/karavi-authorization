--- conflicted
+++ resolved
@@ -45,11 +45,7 @@
 			}
 
 			var list pb.ListTenantResponse
-<<<<<<< HEAD
-			err = client.Get(context.Background(), "/proxy/tenant/list", nil, nil, &list)
-=======
 			err = client.Get(context.Background(), "/proxy/tenant/", nil, nil, &list)
->>>>>>> 887ab6b2
 			if err != nil {
 				reportErrorAndExit(JSONOutput, cmd.ErrOrStderr(), err)
 			}
