// Copyright © 2021-2023 Dell Inc., or its subsidiaries. All Rights Reserved.
//
// Licensed under the Apache License, Version 2.0 (the "License");
// you may not use this file except in compliance with the License.
// You may obtain a copy of the License at
//
//     http://www.apache.org/licenses/LICENSE-2.0
//
// Unless required by applicable law or agreed to in writing, software
// distributed under the License is distributed on an "AS IS" BASIS,
// WITHOUT WARRANTIES OR CONDITIONS OF ANY KIND, either express or implied.
// See the License for the specific language governing permissions and
// limitations under the License.

package cmd

import (
	"context"
	"encoding/base64"
	"encoding/json"
	"errors"
	"fmt"
	"io/ioutil"
	"karavi-authorization/internal/token"
	"karavi-authorization/internal/web"
	"karavi-authorization/pb"
	"log"
	"net/http"
	"net/url"
	"os"

	"github.com/spf13/cobra"
	"sigs.k8s.io/yaml"
)

// NewStorageDeleteCmd creates a new delete command
func NewStorageDeleteCmd() *cobra.Command {
	deleteCmd := &cobra.Command{
		Use:   "delete",
		Short: "Delete a registered storage system.",
		Long:  `Deletes a registered storage system.`,
		Run: func(cmd *cobra.Command, args []string) {
			log.SetFlags(log.Llongfile | log.LstdFlags)
			ctx, cancel := context.WithCancel(context.Background())
			defer cancel()

			flagStringValue := func(v string, err error) string {
				if err != nil {
					log.Fatal(err)
				}
				return v
			}
			flagBoolValue := func(v bool, err error) bool {
				if err != nil {
					log.Fatal(err)
				}
				return v
			}

			// Gather the inputs
			var input = struct {
				Type     string
				SystemID string
			}{
				Type:     flagStringValue(cmd.Flags().GetString("type")),
				SystemID: flagStringValue(cmd.Flags().GetString("system-id")),
			}

			addr := flagStringValue(cmd.Flags().GetString("addr"))
			insecure := flagBoolValue(cmd.Flags().GetBool("insecure"))
			admTknFile, err := cmd.Flags().GetString("admin_token")
			if err != nil {
				reportErrorAndExit(JSONOutput, cmd.ErrOrStderr(), err)
			}
			if admTknFile == "" {
				reportErrorAndExit(JSONOutput, cmd.ErrOrStderr(), errors.New("specify token file"))
			}
			accessToken, refreshToken, err := ReadAccessAdminToken(admTknFile)
			if err != nil {
				reportErrorAndExit(JSONOutput, cmd.ErrOrStderr(), err)
			}
			adminTknBody := token.AdminToken{
				Refresh: refreshToken,
				Access:  accessToken,
			}

			if addr != "" {
				// if addr flag is specified, make a grpc request
				if err := doStorageDeleteRequest(addr, input.Type, input.SystemID, insecure, cmd, adminTknBody); err != nil {
					fmt.Fprintf(cmd.ErrOrStderr(), "error: %+v\n", err)
					osExit(1)
				}
			} else {

				// Get the current resource

				k3sCmd := execCommandContext(ctx, K3sPath, "kubectl", "get",
					"--namespace=karavi",
					"--output=json",
					"secret/karavi-storage-secret")

				b, err := k3sCmd.Output()
				if err != nil {
					log.Fatal(err)
				}

				base64Systems := struct {
					Data map[string]string
				}{}
				if err := json.Unmarshal(b, &base64Systems); err != nil {
					log.Fatal(err)
				}
				decodedSystems, err := base64.StdEncoding.DecodeString(base64Systems.Data["storage-systems.yaml"])
				if err != nil {
					log.Fatal(err)
				}

				var listData map[string]Storage
				if err := yaml.Unmarshal(decodedSystems, &listData); err != nil {
					log.Fatal(err)
				}
				if listData == nil || listData["storage"] == nil {
					listData = make(map[string]Storage)
					listData["storage"] = make(Storage)
				}
				var storage = listData["storage"]

				if storage == nil {
					log.Println("no config")
					return
				}
				m, ok := storage[input.Type]
				if !ok {
					log.Println("no storage of type", input.Type)
					return
				}
				if _, ok := m[input.SystemID]; !ok {
					log.Println("system id does not exist")
					return
				}

				delete(m, input.SystemID)
				storage[input.Type] = m
				listData["storage"] = storage

				// Merge the new connection details and apply them.

				b, err = yaml.Marshal(&listData)
				if err != nil {
					log.Fatal(err)
				}

				tmpFile, err := ioutil.TempFile("", "karavi")
				if err != nil {
					log.Fatal(err)
				}
				defer func() {
					if err := tmpFile.Close(); err != nil {
						fmt.Fprintf(os.Stderr, "error: %+v\n", err)
					}
					if err := os.Remove(tmpFile.Name()); err != nil {
						fmt.Fprintf(os.Stderr, "error: %+v\n", err)
					}
				}()
				_, err = tmpFile.WriteString(string(b))
				if err != nil {
					log.Fatal(err)
				}

				crtCmd := execCommandContext(ctx, K3sPath, "kubectl", "create",
					"--namespace=karavi",
					"secret", "generic", "karavi-storage-secret",
					fmt.Sprintf("--from-file=storage-systems.yaml=%s", tmpFile.Name()),
					"--output=yaml",
					"--dry-run=client")
				appCmd := execCommandContext(ctx, K3sPath, "kubectl", "apply", "-f", "-")

				if err := pipeCommands(crtCmd, appCmd); err != nil {
					log.Fatal(err)
				}
			}
		},
	}
	deleteCmd.Flags().StringP("type", "t", "powerflex", "Type of storage system")
	deleteCmd.Flags().StringP("system-id", "s", "systemid", "System identifier")
	return deleteCmd
}

func doStorageDeleteRequest(addr string, storageType string, systemID string, insecure bool, cmd *cobra.Command, adminTknBody token.AdminToken) error {

	client, err := CreateHTTPClient(fmt.Sprintf("https://%s", addr), insecure)
	if err != nil {
		reportErrorAndExit(JSONOutput, cmd.ErrOrStderr(), err)
	}

	query := url.Values{
		"StorageType": []string{storageType},
		"SystemId":    []string{systemID},
	}
	headers := make(map[string]string)
	headers["Authorization"] = fmt.Sprintf("Bearer %s", adminTknBody.Access)

<<<<<<< HEAD
	err = client.Delete(context.Background(), "/proxy/storage/", headers, query, nil)
=======
	err = client.Delete(context.Background(), "/proxy/storage/", nil, query, nil, nil)
>>>>>>> bbe6fbe4
	if err != nil {
		var jsonErr web.JSONError
		if errors.As(err, &jsonErr) {
			if jsonErr.Code == http.StatusUnauthorized {
				var adminTknResp pb.RefreshAdminTokenResponse

				headers["Authorization"] = fmt.Sprintf("Bearer %s", adminTknBody.Refresh)
				err = client.Post(context.Background(), "/proxy/refresh-admin", headers, nil, &adminTknBody, &adminTknResp)
				if err != nil {
					reportErrorAndExit(JSONOutput, cmd.ErrOrStderr(), err)
				}
				// retry with refresh token
				headers["Authorization"] = fmt.Sprintf("Bearer %s", adminTknResp.AccessToken)
				err = client.Delete(context.Background(), "/proxy/storage/", headers, query, nil)
				if err != nil {
					reportErrorAndExit(JSONOutput, cmd.ErrOrStderr(), err)
				}
			} else {
				reportErrorAndExit(JSONOutput, cmd.ErrOrStderr(), err)
			}
		} else {
			reportErrorAndExit(JSONOutput, cmd.ErrOrStderr(), err)
		}
	}

	return nil
}<|MERGE_RESOLUTION|>--- conflicted
+++ resolved
@@ -200,11 +200,7 @@
 	headers := make(map[string]string)
 	headers["Authorization"] = fmt.Sprintf("Bearer %s", adminTknBody.Access)
 
-<<<<<<< HEAD
-	err = client.Delete(context.Background(), "/proxy/storage/", headers, query, nil)
-=======
-	err = client.Delete(context.Background(), "/proxy/storage/", nil, query, nil, nil)
->>>>>>> bbe6fbe4
+	err = client.Delete(context.Background(), "/proxy/storage/", headers, query, nil, nil)
 	if err != nil {
 		var jsonErr web.JSONError
 		if errors.As(err, &jsonErr) {
@@ -218,7 +214,7 @@
 				}
 				// retry with refresh token
 				headers["Authorization"] = fmt.Sprintf("Bearer %s", adminTknResp.AccessToken)
-				err = client.Delete(context.Background(), "/proxy/storage/", headers, query, nil)
+				err = client.Delete(context.Background(), "/proxy/storage/", headers, query, nil, nil)
 				if err != nil {
 					reportErrorAndExit(JSONOutput, cmd.ErrOrStderr(), err)
 				}
