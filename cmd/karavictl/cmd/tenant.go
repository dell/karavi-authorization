--- conflicted
+++ resolved
@@ -15,20 +15,24 @@
 package cmd
 
 import (
+	"context"
+	"crypto/tls"
+	"crypto/x509"
 	"encoding/json"
 	"fmt"
 	"io"
 	"log"
-<<<<<<< HEAD
 	"net"
 	"net/http"
-=======
->>>>>>> 4e3eca41
 	"os"
+	"time"
 
 	"karavi-authorization/cmd/karavictl/cmd/api"
+	"karavi-authorization/pb"
 
 	"github.com/spf13/cobra"
+	"google.golang.org/grpc"
+	"google.golang.org/grpc/credentials"
 	"google.golang.org/protobuf/encoding/protojson"
 	"google.golang.org/protobuf/reflect/protoreflect"
 )
@@ -76,7 +80,6 @@
 	osExit(1)
 }
 
-<<<<<<< HEAD
 func createProxyServerClient(addr string, insecure bool) (api.Client, error) {
 	c, err := api.New(context.Background(), addr, api.ClientOptions{
 		Insecure:   insecure,
@@ -128,8 +131,6 @@
 	return tenantClient, conn, nil
 }
 
-=======
->>>>>>> 4e3eca41
 func jsonOutput(w io.Writer, v interface{}) error {
 	enc := json.NewEncoder(w)
 	enc.SetIndent("", "  ")
