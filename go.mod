--- conflicted
+++ resolved
@@ -117,15 +117,9 @@
 	go.opentelemetry.io/otel/trace v1.35.0
 	go.uber.org/multierr v1.11.0 // indirect
 	go.uber.org/zap v1.27.0 // indirect
-<<<<<<< HEAD
-	golang.org/x/crypto v0.33.0 // indirect
-	golang.org/x/net v0.35.0 // indirect
-	golang.org/x/sys v0.30.0 // indirect
-=======
 	golang.org/x/crypto v0.35.0 // indirect
 	golang.org/x/net v0.36.0 // indirect
 	golang.org/x/sys v0.31.0 // indirect
->>>>>>> 490d9a34
 	golang.org/x/text v0.22.0 // indirect
 	gopkg.in/inf.v0 v0.9.1 // indirect
 	gopkg.in/ini.v1 v1.67.0 // indirect
