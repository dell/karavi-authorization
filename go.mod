--- conflicted
+++ resolved
@@ -1,12 +1,6 @@
 module karavi-authorization
 
-<<<<<<< HEAD
 go 1.23.2
-=======
-go 1.22.0
-
-toolchain go1.22.8
->>>>>>> d724f779
 
 require (
 	github.com/alicebob/miniredis/v2 v2.33.0
