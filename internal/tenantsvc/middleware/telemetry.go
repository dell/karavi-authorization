--- conflicted
+++ resolved
@@ -308,9 +308,6 @@
 func (t *telmetryMW) timeSince(start time.Time, fName string) {
 	t.log.WithFields(logrus.Fields{
 		"function": fName,
-<<<<<<< HEAD
-	}).Debug("Duration")
-=======
 		"duration": fmt.Sprintf("%v", time.Since(start)),
 	}).Debug()
 }
@@ -328,5 +325,4 @@
 		}
 	}
 	span.SetAttributes(attr...)
->>>>>>> 4e3eca41
 }