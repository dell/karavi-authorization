--- conflicted
+++ resolved
@@ -41,22 +41,6 @@
 	}
 
 	mux := http.NewServeMux()
-<<<<<<< HEAD
-	mux.Handle(fmt.Sprintf("%s%s", web.ProxyTenantPath, "create"), web.Adapt(web.HandlerWithError(th.createHandler), web.TelemetryMW("csm-authorization-proxy-server", "tenantCreateHandler", log)))
-	mux.Handle(fmt.Sprintf("%s%s", web.ProxyTenantPath, "update"), web.Adapt(web.HandlerWithError(th.updateHandler), web.TelemetryMW("csm-authorization-proxy-server", "tenantUpdateHandler", log)))
-	mux.Handle(fmt.Sprintf("%s%s", web.ProxyTenantPath, "get"), web.Adapt(web.HandlerWithError(th.getHandler), web.TelemetryMW("csm-authorization-proxy-server", "tenantGetHandler", log)))
-	mux.Handle(fmt.Sprintf("%s%s", web.ProxyTenantPath, "delete"), web.Adapt(web.HandlerWithError(th.deleteHandler), web.TelemetryMW("csm-authorization-proxy-server", "tenantDeleteHandler", log)))
-	mux.Handle(fmt.Sprintf("%s%s", web.ProxyTenantPath, "list"), web.Adapt(web.HandlerWithError(th.listHandler), web.TelemetryMW("csm-authorization-proxy-server", "tenantListHandler", log)))
-	mux.Handle(fmt.Sprintf("%s%s", web.ProxyTenantPath, "bind"), web.Adapt(web.HandlerWithError(th.bindRoleHandler), web.TelemetryMW("csm-authorization-proxy-server", "tenantBindRoleHandler", log)))
-	mux.Handle(fmt.Sprintf("%s%s", web.ProxyTenantPath, "unbind"), web.Adapt(web.HandlerWithError(th.unbindRoleHandler), web.TelemetryMW("csm-authorization-proxy-server", "tenantUnbindHandler", log)))
-	mux.Handle(fmt.Sprintf("%s%s", web.ProxyTenantPath, "token"), web.Adapt(web.HandlerWithError(th.generateTokenHandler), web.TelemetryMW("csm-authorization-proxy-server", "tenantGenerateTokenHandler", log)))
-	mux.Handle(fmt.Sprintf("%s%s", web.ProxyTenantPath, "revoke"), web.Adapt(web.HandlerWithError(th.revokeHandler), web.TelemetryMW("csm-authorization-proxy-server", "tenantRevokeHandler", log)))
-
-	return &TenantHandler{
-		mux:    mux,
-		client: client,
-	}
-=======
 	mux.Handle(fmt.Sprintf("%s%s/", web.ProxyTenantPath, "create"), web.Adapt(web.HandlerWithError(th.createHandler), web.TelemetryMW("tenant_create_handler", log)))
 	mux.Handle(fmt.Sprintf("%s%s/", web.ProxyTenantPath, "update"), web.Adapt(web.HandlerWithError(th.updateHandler), web.TelemetryMW("tenant_update_handler", log)))
 	mux.Handle(fmt.Sprintf("%s%s/", web.ProxyTenantPath, "get"), web.Adapt(web.HandlerWithError(th.getHandler), web.TelemetryMW("tenant_get_handler", log)))
@@ -69,7 +53,6 @@
 	th.mux = mux
 
 	return th
->>>>>>> 4e3eca41
 }
 
 // ServeHTTP implements the http.Handler interface
@@ -77,7 +60,7 @@
 	th.mux.ServeHTTP(w, r)
 }
 
-type createTenantBody struct {
+type CreateTenantBody struct {
 	Name       string `json:"name"`
 	ApproveSdc bool   `json:"approveSdc"`
 }
@@ -89,34 +72,17 @@
 	// only allow POST requests
 	if r.Method != http.MethodPost {
 		err := fmt.Errorf("method %s not allowed", r.Method)
-<<<<<<< HEAD
-		th.log.WithError(err).Error()
-		w.WriteHeader(http.StatusMethodNotAllowed)
-		if err := web.JSONErrorResponse(w, err); err != nil {
-			th.log.WithError(err).Error("creating json response")
-		}
-=======
-		handleJsonErrorResponse(th.log, w, http.StatusMethodNotAllowed, err)
->>>>>>> 4e3eca41
+		handleJsonErrorResponse(th.log, w, http.StatusMethodNotAllowed, err)
 		return err
 	}
 
 	// read request body
-	var body createTenantBody
+	var body CreateTenantBody
 	err := json.NewDecoder(r.Body).Decode(&body)
 	if err != nil {
-<<<<<<< HEAD
-		th.log.WithError(err).Errorf("decoding request body")
-		w.WriteHeader(http.StatusBadRequest)
-		if err := web.JSONErrorResponse(w, fmt.Errorf("decoding request body: %v", err)); err != nil {
-			th.log.WithError(err).Error("creating json response")
-		}
-		return fmt.Errorf("decoding request body: %v", err)
-=======
 		err = fmt.Errorf("decoding request body: %w", err)
 		handleJsonErrorResponse(th.log, w, http.StatusBadRequest, err)
 		return err
->>>>>>> 4e3eca41
 	}
 
 	span.SetAttributes(attribute.KeyValue{Key: "name", Value: attribute.StringValue(body.Name)},
@@ -135,18 +101,9 @@
 		},
 	})
 	if err != nil {
-<<<<<<< HEAD
-		th.log.WithError(err).Errorf("creating tenant: %v", err)
-		w.WriteHeader(http.StatusInternalServerError)
-		if err := web.JSONErrorResponse(w, fmt.Errorf("creating tenant: %v", err)); err != nil {
-			th.log.WithError(err).Error("creating json response")
-		}
-		return fmt.Errorf("creating tenant: %v", err)
-=======
 		err = fmt.Errorf("creating tenant %s: %w", body.Name, err)
 		handleJsonErrorResponse(th.log, w, http.StatusInternalServerError, err)
 		return err
->>>>>>> 4e3eca41
 	}
 
 	w.WriteHeader(http.StatusCreated)
@@ -160,34 +117,17 @@
 	// only allow PATCH requests
 	if r.Method != http.MethodPatch {
 		err := fmt.Errorf("method %s not allowed", r.Method)
-<<<<<<< HEAD
-		th.log.WithError(err).Error()
-		w.WriteHeader(http.StatusMethodNotAllowed)
-		if err := web.JSONErrorResponse(w, err); err != nil {
-			th.log.WithError(err).Error("creating json response")
-		}
-=======
-		handleJsonErrorResponse(th.log, w, http.StatusMethodNotAllowed, err)
->>>>>>> 4e3eca41
+		handleJsonErrorResponse(th.log, w, http.StatusMethodNotAllowed, err)
 		return err
 	}
 
 	// read request body
-	var body createTenantBody
+	var body CreateTenantBody
 	err := json.NewDecoder(r.Body).Decode(&body)
 	if err != nil {
-<<<<<<< HEAD
-		th.log.WithError(err).Errorf("decoding request body: %v", err)
-		w.WriteHeader(http.StatusBadRequest)
-		if err := web.JSONErrorResponse(w, fmt.Errorf("decoding request body: %v", err)); err != nil {
-			th.log.WithError(err).Error("creating json response")
-		}
-		return fmt.Errorf("decoding request body: %v", err)
-=======
 		err = fmt.Errorf("decoding request body: %w", err)
 		handleJsonErrorResponse(th.log, w, http.StatusBadRequest, err)
 		return err
->>>>>>> 4e3eca41
 	}
 
 	span.SetAttributes(attribute.KeyValue{Key: "tenant", Value: attribute.StringValue(body.Name)},
@@ -204,18 +144,9 @@
 		Approvesdc: body.ApproveSdc,
 	})
 	if err != nil {
-<<<<<<< HEAD
-		th.log.WithError(err).Errorf("updating tenant: %v", err)
-		w.WriteHeader(http.StatusInternalServerError)
-		if err := web.JSONErrorResponse(w, fmt.Errorf("updating tenant: %v", err)); err != nil {
-			th.log.WithError(err).Error("creating json response")
-		}
-		return fmt.Errorf("updating tenant: %v", err)
-=======
 		err = fmt.Errorf("updating tenant %s: %w", body.Name, err)
 		handleJsonErrorResponse(th.log, w, http.StatusInternalServerError, err)
 		return err
->>>>>>> 4e3eca41
 	}
 
 	w.WriteHeader(http.StatusNoContent)
@@ -229,15 +160,7 @@
 	// only allow GET requests
 	if r.Method != http.MethodGet {
 		err := fmt.Errorf("method %s not allowed", r.Method)
-<<<<<<< HEAD
-		th.log.WithError(err).Error()
-		w.WriteHeader(http.StatusMethodNotAllowed)
-		if err := web.JSONErrorResponse(w, err); err != nil {
-			th.log.WithError(err).Error("creating json response")
-		}
-=======
-		handleJsonErrorResponse(th.log, w, http.StatusMethodNotAllowed, err)
->>>>>>> 4e3eca41
+		handleJsonErrorResponse(th.log, w, http.StatusMethodNotAllowed, err)
 		return err
 	}
 
@@ -245,15 +168,7 @@
 	params := r.URL.Query()["name"]
 	if len(params) == 0 {
 		err := fmt.Errorf("tenant name not provided in query parameters")
-<<<<<<< HEAD
-		th.log.WithError(err).Error()
-		w.WriteHeader(http.StatusBadRequest)
-		if err := web.JSONErrorResponse(w, err); err != nil {
-			th.log.WithError(err).Error("creating json response")
-		}
-=======
-		handleJsonErrorResponse(th.log, w, http.StatusBadRequest, err)
->>>>>>> 4e3eca41
+		handleJsonErrorResponse(th.log, w, http.StatusBadRequest, err)
 		return err
 	}
 
@@ -270,35 +185,17 @@
 		Name: name,
 	})
 	if err != nil {
-<<<<<<< HEAD
-		th.log.WithError(err).Errorf("getting tenant: %v", err)
-		w.WriteHeader(http.StatusInternalServerError)
-		if err := web.JSONErrorResponse(w, fmt.Errorf("getting tenant: %v", err)); err != nil {
-			th.log.WithError(err).Error("creating json response")
-		}
-		return fmt.Errorf("getting tenant: %v", err)
-=======
 		err = fmt.Errorf("getting tenant %s: %w", name, err)
 		handleJsonErrorResponse(th.log, w, http.StatusInternalServerError, err)
 		return err
->>>>>>> 4e3eca41
 	}
 
 	// return tenant to client
 	_, err = fmt.Fprint(w, protojson.MarshalOptions{Multiline: true, EmitUnpopulated: true, Indent: ""}.Format(tenant))
 	if err != nil {
-<<<<<<< HEAD
-		th.log.WithError(err).Errorf("writing tenant get response: %v", err)
-		w.WriteHeader(http.StatusInternalServerError)
-		if err := web.JSONErrorResponse(w, fmt.Errorf("writing tenant get response: %v", err)); err != nil {
-			th.log.WithError(err).Error("creating json response")
-		}
-		return fmt.Errorf("writing tenant get response: %v", err)
-=======
 		err = fmt.Errorf("writing tenant get response: %w", err)
 		handleJsonErrorResponse(th.log, w, http.StatusInternalServerError, err)
 		return err
->>>>>>> 4e3eca41
 	}
 
 	w.WriteHeader(http.StatusOK)
@@ -312,15 +209,7 @@
 	// only allow DELETE requests
 	if r.Method != http.MethodDelete {
 		err := fmt.Errorf("method %s not allowed", r.Method)
-<<<<<<< HEAD
-		th.log.WithError(err).Error()
-		w.WriteHeader(http.StatusMethodNotAllowed)
-		if err := web.JSONErrorResponse(w, err); err != nil {
-			th.log.WithError(err).Error("creating json response")
-		}
-=======
-		handleJsonErrorResponse(th.log, w, http.StatusMethodNotAllowed, err)
->>>>>>> 4e3eca41
+		handleJsonErrorResponse(th.log, w, http.StatusMethodNotAllowed, err)
 		return err
 	}
 
@@ -328,15 +217,7 @@
 	params := r.URL.Query()["name"]
 	if len(params) == 0 {
 		err := fmt.Errorf("tenant name not provided in query parameters")
-<<<<<<< HEAD
-		th.log.WithError(err).Error()
-		w.WriteHeader(http.StatusBadRequest)
-		if err := web.JSONErrorResponse(w, err); err != nil {
-			th.log.WithError(err).Error("creating json response")
-		}
-=======
-		handleJsonErrorResponse(th.log, w, http.StatusBadRequest, err)
->>>>>>> 4e3eca41
+		handleJsonErrorResponse(th.log, w, http.StatusBadRequest, err)
 		return err
 	}
 
@@ -353,18 +234,9 @@
 		Name: name,
 	})
 	if err != nil {
-<<<<<<< HEAD
-		th.log.WithError(err).Errorf("deleting tenant: %v", err)
-		w.WriteHeader(http.StatusInternalServerError)
-		if err := web.JSONErrorResponse(w, fmt.Errorf("deleting tenant: %v", err)); err != nil {
-			th.log.WithError(err).Error("creating json response")
-		}
-		return fmt.Errorf("deleting tenant: %v", err)
-=======
 		err = fmt.Errorf("deleting tenant %s: %w", name, err)
 		handleJsonErrorResponse(th.log, w, http.StatusInternalServerError, err)
 		return err
->>>>>>> 4e3eca41
 	}
 
 	w.WriteHeader(http.StatusNoContent)
@@ -377,15 +249,7 @@
 	// only allow GET requests
 	if r.Method != http.MethodGet {
 		err := fmt.Errorf("method %s not allowed", r.Method)
-<<<<<<< HEAD
-		th.log.WithError(err).Error()
-		w.WriteHeader(http.StatusMethodNotAllowed)
-		if err := web.JSONErrorResponse(w, err); err != nil {
-			th.log.WithError(err).Error("creating json response")
-		}
-=======
-		handleJsonErrorResponse(th.log, w, http.StatusMethodNotAllowed, err)
->>>>>>> 4e3eca41
+		handleJsonErrorResponse(th.log, w, http.StatusMethodNotAllowed, err)
 		return err
 	}
 
@@ -394,44 +258,26 @@
 	// call tenant service
 	tenants, err := th.client.ListTenant(ctx, &pb.ListTenantRequest{})
 	if err != nil {
-<<<<<<< HEAD
-		th.log.WithError(err).Errorf("listing tenant: %v", err)
-		w.WriteHeader(http.StatusInternalServerError)
-		if err := web.JSONErrorResponse(w, fmt.Errorf("listing tenant: %v", err)); err != nil {
-			th.log.WithError(err).Error("creating json response")
-		}
-		return fmt.Errorf("listing tenant: %v", err)
-=======
 		err = fmt.Errorf("listing tenants: %w", err)
 		handleJsonErrorResponse(th.log, w, http.StatusInternalServerError, err)
 		return err
->>>>>>> 4e3eca41
 	}
 
 	// write tenants to client
 	_, err = fmt.Fprint(w, protojson.MarshalOptions{Multiline: true, EmitUnpopulated: true, Indent: ""}.Format(tenants))
 	if err != nil {
-<<<<<<< HEAD
-		th.log.WithError(err).Errorf("writing tenant list response: %v", err)
-		w.WriteHeader(http.StatusInternalServerError)
-		if err := web.JSONErrorResponse(w, fmt.Errorf("writing tenant list response: %v", err)); err != nil {
-			th.log.WithError(err).Error("creating json response")
-		}
-		return fmt.Errorf("writing tenant list response: %v", err)
-=======
 		err = fmt.Errorf("writing tenant list response: %w", err)
 		handleJsonErrorResponse(th.log, w, http.StatusInternalServerError, err)
 		return err
->>>>>>> 4e3eca41
 	}
 
 	w.WriteHeader(http.StatusOK)
 	return nil
 }
 
-type bindRoleBody struct {
-	Name string `json:"name"`
-	Role string `json:"role"`
+type BindRoleBody struct {
+	Tenant string `json:"tenant"`
+	Role   string `json:"role"`
 }
 
 func (th *TenantHandler) bindRoleHandler(w http.ResponseWriter, r *http.Request) error {
@@ -441,62 +287,36 @@
 	// only allow POST requests
 	if r.Method != http.MethodPost {
 		err := fmt.Errorf("method %s not allowed", r.Method)
-<<<<<<< HEAD
-		th.log.WithError(err).Error()
-		w.WriteHeader(http.StatusMethodNotAllowed)
-		if err := web.JSONErrorResponse(w, err); err != nil {
-			th.log.WithError(err).Error("creating json response")
-		}
-=======
-		handleJsonErrorResponse(th.log, w, http.StatusMethodNotAllowed, err)
->>>>>>> 4e3eca41
+		handleJsonErrorResponse(th.log, w, http.StatusMethodNotAllowed, err)
 		return err
 	}
 
 	// read request body
-	var body bindRoleBody
+	var body BindRoleBody
 	err := json.NewDecoder(r.Body).Decode(&body)
 	if err != nil {
-<<<<<<< HEAD
-		th.log.WithError(err).Errorf("decoding request body: %v", err)
-		w.WriteHeader(http.StatusBadRequest)
-		if err := web.JSONErrorResponse(w, fmt.Errorf("decoding request body: %v", err)); err != nil {
-			th.log.WithError(err).Error("creating json response")
-		}
-		return fmt.Errorf("decoding request body: %v", err)
-=======
 		err = fmt.Errorf("decoding request body: %w", err)
 		handleJsonErrorResponse(th.log, w, http.StatusBadRequest, err)
 		return err
->>>>>>> 4e3eca41
-	}
-
-	span.SetAttributes(attribute.KeyValue{Key: "tenant", Value: attribute.StringValue(body.Name)},
+	}
+
+	span.SetAttributes(attribute.KeyValue{Key: "tenant", Value: attribute.StringValue(body.Tenant)},
 		attribute.KeyValue{Key: "role", Value: attribute.StringValue(body.Role)})
 
 	th.log.WithFields(logrus.Fields{
-		"tenant": body.Name,
+		"tenant": body.Tenant,
 		"role":   body.Role,
 	})
 
 	// call tenant service
 	_, err = th.client.BindRole(ctx, &pb.BindRoleRequest{
-		TenantName: body.Name,
+		TenantName: body.Tenant,
 		RoleName:   body.Role,
 	})
 	if err != nil {
-<<<<<<< HEAD
-		th.log.WithError(err).Errorf("binding %s to %s: %v", body.Role, body.Name, err)
-		w.WriteHeader(http.StatusInternalServerError)
-		if err := web.JSONErrorResponse(w, fmt.Errorf("binding %s to %s: %v", body.Role, body.Name, err)); err != nil {
-			th.log.WithError(err).Error("creating json response")
-		}
-		return fmt.Errorf("binding %s to %s: %v", body.Role, body.Name, err)
-=======
 		err = fmt.Errorf("binding tenant %s to %s: %w", body.Tenant, body.Role, err)
 		handleJsonErrorResponse(th.log, w, http.StatusInternalServerError, err)
 		return err
->>>>>>> 4e3eca41
 	}
 
 	w.WriteHeader(http.StatusCreated)
@@ -510,68 +330,42 @@
 	// only allow POST requests
 	if r.Method != http.MethodPost {
 		err := fmt.Errorf("method %s not allowed", r.Method)
-<<<<<<< HEAD
-		th.log.WithError(err).Error()
-		w.WriteHeader(http.StatusMethodNotAllowed)
-		if err := web.JSONErrorResponse(w, err); err != nil {
-			th.log.WithError(err).Error("error creating json response")
-		}
-=======
-		handleJsonErrorResponse(th.log, w, http.StatusMethodNotAllowed, err)
->>>>>>> 4e3eca41
+		handleJsonErrorResponse(th.log, w, http.StatusMethodNotAllowed, err)
 		return err
 	}
 
 	// read request body
-	var body bindRoleBody
+	var body BindRoleBody
 	err := json.NewDecoder(r.Body).Decode(&body)
 	if err != nil {
-<<<<<<< HEAD
-		th.log.WithError(err).Errorf("decoding request body: %v", err)
-		w.WriteHeader(http.StatusBadRequest)
-		if err := web.JSONErrorResponse(w, fmt.Errorf("decoding request body: %v", err)); err != nil {
-			th.log.WithError(err).Error("creating json response")
-		}
-		return fmt.Errorf("decoding request body: %v", err)
-=======
 		err = fmt.Errorf("decoding request body: %w", err)
 		handleJsonErrorResponse(th.log, w, http.StatusBadRequest, err)
 		return err
->>>>>>> 4e3eca41
-	}
-
-	span.SetAttributes(attribute.KeyValue{Key: "tenant", Value: attribute.StringValue(body.Name)},
+	}
+
+	span.SetAttributes(attribute.KeyValue{Key: "tenant", Value: attribute.StringValue(body.Tenant)},
 		attribute.KeyValue{Key: "role", Value: attribute.StringValue(body.Role)})
 
 	th.log.WithFields(logrus.Fields{
-		"tenant": body.Name,
+		"tenant": body.Tenant,
 		"role":   body.Role,
 	}).Info("Requesting tenant unbind role")
 
 	_, err = th.client.UnbindRole(ctx, &pb.UnbindRoleRequest{
-		TenantName: body.Name,
+		TenantName: body.Tenant,
 		RoleName:   body.Role,
 	})
 	if err != nil {
-<<<<<<< HEAD
-		th.log.WithError(err).Errorf("unbinding %s to %s: %v", body.Role, body.Name, err)
-		w.WriteHeader(http.StatusInternalServerError)
-		if err := web.JSONErrorResponse(w, fmt.Errorf("unbinding %s to %s: %v", body.Role, body.Name, err)); err != nil {
-			th.log.WithError(err).Error("creating json response")
-		}
-		return fmt.Errorf("unbinding %s to %s: %v", body.Role, body.Name, err)
-=======
 		err = fmt.Errorf("unbinding tenant %s from %s: %w", body.Tenant, body.Role, err)
 		handleJsonErrorResponse(th.log, w, http.StatusInternalServerError, err)
 		return err
->>>>>>> 4e3eca41
 	}
 
 	w.WriteHeader(http.StatusNoContent)
 	return nil
 }
 
-type generateTokenBody struct {
+type GenerateTokenBody struct {
 	Tenant          string `json:"tenant"`
 	AccessTokenTTL  string `json:"accessTokenTTL"`
 	RefreshTokenTTL string `json:"refreshTokenTTL"`
@@ -584,67 +378,32 @@
 	// only allow POST requests
 	if r.Method != http.MethodPost {
 		err := fmt.Errorf("method %s not allowed", r.Method)
-<<<<<<< HEAD
-		th.log.WithError(err).Error()
-		w.WriteHeader(http.StatusMethodNotAllowed)
-		if err := web.JSONErrorResponse(w, err); err != nil {
-			th.log.WithError(err).Error("error creating json response")
-		}
-=======
-		handleJsonErrorResponse(th.log, w, http.StatusMethodNotAllowed, err)
->>>>>>> 4e3eca41
+		handleJsonErrorResponse(th.log, w, http.StatusMethodNotAllowed, err)
 		return err
 	}
 
 	// read request body
-	var body generateTokenBody
+	var body GenerateTokenBody
 	err := json.NewDecoder(r.Body).Decode(&body)
 	if err != nil {
-<<<<<<< HEAD
-		th.log.WithError(err).Errorf("decoding request body: %v", err)
-		w.WriteHeader(http.StatusBadRequest)
-		if err := web.JSONErrorResponse(w, fmt.Errorf("decoding request body: %v", err)); err != nil {
-			th.log.WithError(err).Error("creating json response")
-		}
-		return fmt.Errorf("decoding request body: %v", err)
-=======
 		err = fmt.Errorf("decoding request body: %w", err)
 		handleJsonErrorResponse(th.log, w, http.StatusBadRequest, err)
 		return err
->>>>>>> 4e3eca41
 	}
 
 	// parse token expirations
 	accessTokenDuration, err := time.ParseDuration(body.AccessTokenTTL)
 	if err != nil {
-<<<<<<< HEAD
-		th.log.WithError(err).Errorf("parsing access token duration %s: %v", body.AccessTokenTTL, err)
-		w.WriteHeader(http.StatusBadRequest)
-		if err := web.JSONErrorResponse(w, fmt.Errorf("parsing access token duration %s: %v", body.AccessTokenTTL, err)); err != nil {
-			th.log.WithError(err).Error("creating json response")
-		}
-		return fmt.Errorf("parsing access token duration %s: %v", body.AccessTokenTTL, err)
-=======
 		err = fmt.Errorf("parsing access token duration %s: %w", body.AccessTokenTTL, err)
 		handleJsonErrorResponse(th.log, w, http.StatusBadRequest, err)
 		return err
->>>>>>> 4e3eca41
 	}
 
 	refreshTokenDuration, err := time.ParseDuration(body.RefreshTokenTTL)
 	if err != nil {
-<<<<<<< HEAD
-		th.log.WithError(err).Errorf("parsing refresh token duration %s: %v", body.RefreshTokenTTL, err)
-		w.WriteHeader(http.StatusBadRequest)
-		if err := web.JSONErrorResponse(w, fmt.Errorf("parsing refresh token duration %s: %v", body.RefreshTokenTTL, err)); err != nil {
-			th.log.WithError(err).Error("creating json response")
-		}
-		return fmt.Errorf("parsing refresh token duration %s: %v", body.RefreshTokenTTL, err)
-=======
 		err = fmt.Errorf("parsing refresh token duration %s: %w", body.RefreshTokenTTL, err)
 		handleJsonErrorResponse(th.log, w, http.StatusBadRequest, err)
 		return err
->>>>>>> 4e3eca41
 	}
 
 	span.SetAttributes(attribute.KeyValue{Key: "tenant", Value: attribute.StringValue(body.Tenant)},
@@ -664,35 +423,17 @@
 		RefreshTokenTTL: int64(refreshTokenDuration),
 	})
 	if err != nil {
-<<<<<<< HEAD
-		th.log.WithError(err).Errorf("generating token for %s: %v", body.Tenant, err)
-		w.WriteHeader(http.StatusInternalServerError)
-		if err := web.JSONErrorResponse(w, fmt.Errorf("generating token for %s: %v", body.Tenant, err)); err != nil {
-			th.log.WithError(err).Error("creating json response")
-		}
-		return fmt.Errorf("generating token for %s: %v", body.Tenant, err)
-=======
 		err = fmt.Errorf("generating token for %s: %w", body.Tenant, err)
 		handleJsonErrorResponse(th.log, w, http.StatusInternalServerError, err)
 		return err
->>>>>>> 4e3eca41
 	}
 
 	// return token to client
 	err = json.NewEncoder(w).Encode(token)
 	if err != nil {
-<<<<<<< HEAD
-		th.log.WithError(err).Errorf("writing tenant token response: %v", err)
-		w.WriteHeader(http.StatusInternalServerError)
-		if err := web.JSONErrorResponse(w, fmt.Errorf("writing tenant token response: %v", err)); err != nil {
-			th.log.WithError(err).Error("creating json response")
-		}
-		return fmt.Errorf("writing tenant token response: %v", err)
-=======
 		err = fmt.Errorf("writing tenant token response: %w", err)
 		handleJsonErrorResponse(th.log, w, http.StatusInternalServerError, err)
 		return err
->>>>>>> 4e3eca41
 	}
 
 	w.WriteHeader(http.StatusOK)
@@ -711,15 +452,7 @@
 	// only allow PATCH requests
 	if r.Method != http.MethodPatch {
 		err := fmt.Errorf("method %s not allowed", r.Method)
-<<<<<<< HEAD
-		th.log.WithError(err).Error()
-		w.WriteHeader(http.StatusMethodNotAllowed)
-		if err := web.JSONErrorResponse(w, err); err != nil {
-			th.log.WithError(err).Error("creating json response")
-		}
-=======
-		handleJsonErrorResponse(th.log, w, http.StatusMethodNotAllowed, err)
->>>>>>> 4e3eca41
+		handleJsonErrorResponse(th.log, w, http.StatusMethodNotAllowed, err)
 		return err
 	}
 
@@ -727,18 +460,9 @@
 	var body TenantRevokeBody
 	err := json.NewDecoder(r.Body).Decode(&body)
 	if err != nil {
-<<<<<<< HEAD
-		th.log.WithError(err).Errorf("decoding request body: %v", err)
-		w.WriteHeader(http.StatusBadRequest)
-		if err := web.JSONErrorResponse(w, fmt.Errorf("decoding request body: %v", err)); err != nil {
-			th.log.WithError(err).Error("creating json response")
-		}
-		return fmt.Errorf("decoding request body: %v", err)
-=======
 		err = fmt.Errorf("decoding request body: %w", err)
 		handleJsonErrorResponse(th.log, w, http.StatusBadRequest, err)
 		return err
->>>>>>> 4e3eca41
 	}
 
 	span.SetAttributes(attribute.KeyValue{Key: "tenant", Value: attribute.StringValue(body.Tenant)},
@@ -758,36 +482,18 @@
 			TenantName: body.Tenant,
 		})
 		if err != nil {
-<<<<<<< HEAD
-			th.log.WithError(err).Errorf("cancelling tenant %s revocation: %v", body.Tenant, err)
-			w.WriteHeader(http.StatusInternalServerError)
-			if err := web.JSONErrorResponse(w, fmt.Errorf("cancelling tenant %s revocation: %v", body.Tenant, err)); err != nil {
-				th.log.WithError(err).Error("creating json response")
-			}
-			return fmt.Errorf("cancelling tenant %s revocation: %v", body.Tenant, err)
-=======
 			err = fmt.Errorf("cancelling tenant %s revocation: %w", body.Tenant, err)
 			handleJsonErrorResponse(th.log, w, http.StatusInternalServerError, err)
 			return err
->>>>>>> 4e3eca41
 		}
 	default:
 		_, err = th.client.RevokeTenant(ctx, &pb.RevokeTenantRequest{
 			TenantName: body.Tenant,
 		})
 		if err != nil {
-<<<<<<< HEAD
-			th.log.WithError(err).Errorf("revoking tenant %s: %v", body.Tenant, err)
-			w.WriteHeader(http.StatusInternalServerError)
-			if err := web.JSONErrorResponse(w, fmt.Errorf("revoking tenant %s: %v", body.Tenant, err)); err != nil {
-				th.log.WithError(err).Error("creating json response")
-			}
-			return fmt.Errorf("revoking tenant %s: %v", body.Tenant, err)
-=======
 			err = fmt.Errorf("revoking tenant %s: %w", body.Tenant, err)
 			handleJsonErrorResponse(th.log, w, http.StatusInternalServerError, err)
 			return err
->>>>>>> 4e3eca41
 		}
 	}
 
