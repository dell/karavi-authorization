--- conflicted
+++ resolved
@@ -188,12 +188,8 @@
 func timeSince(start time.Time, fName string, log *logrus.Entry) {
 	log.WithFields(logrus.Fields{
 		"function": fName,
-<<<<<<< HEAD
-	}).Debug("Duration")
-=======
 		"duration": fmt.Sprintf("%v", time.Since(start)),
 	}).Debug()
->>>>>>> 4e3eca41
 }
 
 func forwardedHeader(r *http.Request) map[string]string {
